// Copyright (c) Microsoft. All rights reserved.
// Licensed under the MIT license. See LICENSE file in the project root for full license information.

using System;
using System.Collections.Generic;
using System.Collections.Immutable;
using System.ComponentModel.Composition;
using System.Diagnostics;
using System.IO;
using System.Linq;
using System.Text;
using System.Threading;
using System.Threading.Tasks;

using Microsoft.CodeAnalysis;
using Microsoft.CodeAnalysis.Text;

namespace Microsoft.DotNet.CodeFormatting
{
    [Export(typeof(IFormattingEngine))]
    internal sealed class FormattingEngineImplementation : IFormattingEngine
    {
        private readonly IEnumerable<IFormattingFilter> _filters;
        private readonly IEnumerable<ISyntaxFormattingRule> _syntaxRules;
        private readonly IEnumerable<ILocalSemanticFormattingRule> _localSemanticRules;
        private readonly IEnumerable<IGlobalSemanticFormattingRule> _globalSemanticRules;
        private readonly Stopwatch _watch = new Stopwatch();
        private bool _verbose;

        public bool Verbose
        {
            get { return _verbose; }
            set { _verbose = value; }
        }

        [ImportingConstructor]
        public FormattingEngineImplementation(
            [ImportMany] IEnumerable<IFormattingFilter> filters,
            [ImportMany] IEnumerable<Lazy<ISyntaxFormattingRule, IOrderMetadata>> syntaxRules,
            [ImportMany] IEnumerable<Lazy<ILocalSemanticFormattingRule, IOrderMetadata>> localSemanticRules,
            [ImportMany] IEnumerable<Lazy<IGlobalSemanticFormattingRule, IOrderMetadata>> globalSemanticRules)
        {
            _filters = filters;
            _syntaxRules = syntaxRules.OrderBy(r => r.Metadata.Order).Select(r => r.Value).ToList();
            _localSemanticRules = localSemanticRules.OrderBy(r => r.Metadata.Order).Select(r => r.Value).ToList();
            _globalSemanticRules = globalSemanticRules.OrderBy(r => r.Metadata.Order).Select(r => r.Value).ToList();
        }

        public Task FormatSolutionAsync(Solution solution, CancellationToken cancellationToken)
        {
            var documentIds = solution.Projects.SelectMany(x => x.DocumentIds).ToList();
            return FormatAsync(solution.Workspace, documentIds, cancellationToken);
        }

<<<<<<< HEAD
        public Task FormatProjectAsync(Project project, CancellationToken cancellationToken)
        {
            return FormatAsync(project.Solution.Workspace, project.DocumentIds, cancellationToken);
        }

        private async Task FormatAsync(Workspace workspace, IReadOnlyList<DocumentId> documentIds, CancellationToken cancellationToken)
        {
            var watch = new Stopwatch();
            watch.Start();

            var originalSolution = workspace.CurrentSolution;
            var solution = await FormatCoreAsync(originalSolution, documentIds, cancellationToken);

            watch.Stop();

            await SaveChanges(solution, originalSolution, cancellationToken);
            Console.WriteLine("Total time {0}", watch.Elapsed);
        }

        internal async Task<Solution> FormatCoreAsync(Solution originalSolution, IReadOnlyList<DocumentId> documentIds, CancellationToken cancellationToken)
        {
            var solution = originalSolution;
            solution = await RunSyntaxPass(solution, documentIds, cancellationToken);
            solution = await RunLocalSemanticPass(solution, documentIds, cancellationToken);
            solution = await RunGlobalSemanticPass(solution, documentIds, cancellationToken);
            return solution;
        }

        private async Task SaveChanges(Solution solution, Solution originalSolution, CancellationToken cancellationToken)
        {
            foreach (var projectChange in solution.GetChanges(originalSolution).GetProjectChanges())
            {
                foreach (var documentId in projectChange.GetChangedDocuments())
                {
                    var document = solution.GetDocument(documentId);
                    var sourceText = await document.GetTextAsync(cancellationToken);
                    using (var file = File.Open(document.FilePath, FileMode.Truncate, FileAccess.Write))
                    {
                        var encoding = sourceText.Encoding;

                        // TODO: It seems like a bug that Encoding could change but it is definitely
                        // happening.  Ex: ArrayBuilder.Enumerator.cs
                        if (encoding == null)
                        {
                            var originalDocument = originalSolution.GetDocument(documentId);
                            var originalSourceText = await originalDocument.GetTextAsync(cancellationToken);
                            encoding = originalSourceText.Encoding;
                        }

                        using (var writer = new StreamWriter(file, encoding))
=======
            foreach (var id in documentIds)
            {
                var document = solution.GetDocument(id);

                var fileInfo = new FileInfo(document.FilePath);
                if (!fileInfo.Exists || fileInfo.IsReadOnly)
                {
                    Console.WriteLine("warning: skipping document '{0}' because it {1}.",
                        document.FilePath,
                        fileInfo.IsReadOnly ? "is read-only" : "does not exist");
                    continue;
                }

                var shouldBeProcessed = await ShouldBeProcessedAsync(document);
                if (!shouldBeProcessed)
                    continue;

                Console.WriteLine("Processing document: " + document.Name);
                var newDocument = await RewriteDocumentAsync(document, cancellationToken);

                if (newDocument != document)
                {
                    Debug.Assert(newDocument.FilePath == document.FilePath, "Formatting rules should not change a document's file path");

                    hasChanges = true;
                    var sourceText = await newDocument.GetTextAsync(cancellationToken);

                    using (var file = File.Open(newDocument.FilePath, FileMode.Truncate, FileAccess.Write))
                    {
                        using (var writer = new StreamWriter(file, sourceText.Encoding))
>>>>>>> f3864e9d
                        {
                            sourceText.Write(writer, cancellationToken);
                        }
                    }
                }
<<<<<<< HEAD
=======

                solution = newDocument.Project.Solution;
>>>>>>> f3864e9d
            }

        }

        private async Task<bool> ShouldBeProcessedAsync(Document document)
        {
            foreach (var filter in _filters)
            {
                var shouldBeProcessed = await filter.ShouldBeProcessedAsync(document);
                if (!shouldBeProcessed)
                    return false;
            }

            return true;
        }

        private async Task<SyntaxNode> GetSyntaxRootAndFilter(Document document, CancellationToken cancellationToken)
        {
            if (!await ShouldBeProcessedAsync(document))
            {
                return null;
            }

            return await document.GetSyntaxRootAsync(cancellationToken);
        }

        private void StartDocument()
        {
            _watch.Restart();
        }

        private void EndDocument(Document document)
        {
            _watch.Stop();
            if (_verbose && _watch.Elapsed.TotalSeconds > 1)
            {
                Console.WriteLine();
                Console.WriteLine("    {0} {1} seconds", document.Name, _watch.Elapsed.TotalSeconds);
            }
            else
            {
                Console.Write(".");
            }
        }

        /// <summary>
        /// Semantics is not involved in this pass at all.  It is just a straight modification of the 
        /// parse tree so there are no issues about ensuring the version of <see cref="SemanticModel"/> and
        /// the <see cref="SyntaxNode"/> line up.  Hence we do this by iteraning every <see cref="Document"/> 
        /// and processing all rules against them at once 
        /// </summary>
        private async Task<Solution> RunSyntaxPass(Solution originalSolution, IReadOnlyList<DocumentId> documentIds, CancellationToken cancellationToken)
        {
            Console.WriteLine("Syntax Pass");

            var currentSolution = originalSolution;
            foreach (var documentId in documentIds)
            {
                var document = originalSolution.GetDocument(documentId);
                var syntaxRoot = await GetSyntaxRootAndFilter(document, cancellationToken);
                if (syntaxRoot == null)
                {
                    continue;
                }

                StartDocument();
                var newRoot = RunSyntaxPass(syntaxRoot);
                EndDocument(document);

                if (newRoot != syntaxRoot)
                {
                    currentSolution = currentSolution.WithDocumentSyntaxRoot(document.Id, newRoot); 
                }
            }

            Console.WriteLine();
            return currentSolution;
        }

        private SyntaxNode RunSyntaxPass(SyntaxNode root)
        {
            foreach (var rule in _syntaxRules)
            {
                root = rule.Process(root);
            }

            return root;
        }

        private async Task<Solution> RunLocalSemanticPass(Solution solution, IReadOnlyList<DocumentId> documentIds, CancellationToken cancellationToken)
        {
            Console.WriteLine("Local Semantic Pass");
            foreach (var localSemanticRule in _localSemanticRules)
            {
                solution = await RunLocalSemanticPass(solution, documentIds, localSemanticRule, cancellationToken);
            }

            Console.WriteLine();
            return solution;
        }

        private async Task<Solution> RunLocalSemanticPass(Solution originalSolution, IReadOnlyList<DocumentId> documentIds, ILocalSemanticFormattingRule localSemanticRule, CancellationToken cancellationToken)
        {
            Console.WriteLine("  {0}", localSemanticRule.GetType().Name);
            var currentSolution = originalSolution;
            foreach (var documentId in documentIds)
            {
                var document = originalSolution.GetDocument(documentId);
                var syntaxRoot = await GetSyntaxRootAndFilter(document, cancellationToken);
                if (syntaxRoot == null)
                {
                    continue;
                }

                StartDocument();
                var newRoot = await localSemanticRule.ProcessAsync(document, syntaxRoot, cancellationToken);
                EndDocument(document);

                if (syntaxRoot != newRoot)
                {
                    currentSolution = currentSolution.WithDocumentSyntaxRoot(documentId, newRoot);
                }
            }

            Console.WriteLine();
            return currentSolution;
        }

        private async Task<Solution> RunGlobalSemanticPass(Solution solution, IReadOnlyList<DocumentId> documentIds, CancellationToken cancellationToken)
        {
            Console.WriteLine("Global Semantic Pass");
            foreach (var globalSemanticRule in _globalSemanticRules)
            {
                solution = await RunGlobalSemanticPass(solution, documentIds, globalSemanticRule, cancellationToken);
            }

            Console.WriteLine();
            return solution;
        }

        private async Task<Solution> RunGlobalSemanticPass(Solution solution, IReadOnlyList<DocumentId> documentIds, IGlobalSemanticFormattingRule globalSemanticRule, CancellationToken cancellationToken)
        {
            Console.WriteLine("  {0}", globalSemanticRule.GetType().Name);
            foreach (var documentId in documentIds)
            {
                var document = solution.GetDocument(documentId);
                var syntaxRoot = await GetSyntaxRootAndFilter(document, cancellationToken);
                if (syntaxRoot == null)
                {
                    continue;
                }

                StartDocument();
                solution = await globalSemanticRule.ProcessAsync(document, syntaxRoot, cancellationToken);
                EndDocument(document);
            }

            Console.WriteLine();
            return solution;
        }
    }
}<|MERGE_RESOLUTION|>--- conflicted
+++ resolved
@@ -52,7 +52,6 @@
             return FormatAsync(solution.Workspace, documentIds, cancellationToken);
         }
 
-<<<<<<< HEAD
         public Task FormatProjectAsync(Project project, CancellationToken cancellationToken)
         {
             return FormatAsync(project.Solution.Workspace, project.DocumentIds, cancellationToken);
@@ -103,50 +102,12 @@
                         }
 
                         using (var writer = new StreamWriter(file, encoding))
-=======
-            foreach (var id in documentIds)
-            {
-                var document = solution.GetDocument(id);
-
-                var fileInfo = new FileInfo(document.FilePath);
-                if (!fileInfo.Exists || fileInfo.IsReadOnly)
-                {
-                    Console.WriteLine("warning: skipping document '{0}' because it {1}.",
-                        document.FilePath,
-                        fileInfo.IsReadOnly ? "is read-only" : "does not exist");
-                    continue;
-                }
-
-                var shouldBeProcessed = await ShouldBeProcessedAsync(document);
-                if (!shouldBeProcessed)
-                    continue;
-
-                Console.WriteLine("Processing document: " + document.Name);
-                var newDocument = await RewriteDocumentAsync(document, cancellationToken);
-
-                if (newDocument != document)
-                {
-                    Debug.Assert(newDocument.FilePath == document.FilePath, "Formatting rules should not change a document's file path");
-
-                    hasChanges = true;
-                    var sourceText = await newDocument.GetTextAsync(cancellationToken);
-
-                    using (var file = File.Open(newDocument.FilePath, FileMode.Truncate, FileAccess.Write))
-                    {
-                        using (var writer = new StreamWriter(file, sourceText.Encoding))
->>>>>>> f3864e9d
                         {
                             sourceText.Write(writer, cancellationToken);
                         }
                     }
                 }
-<<<<<<< HEAD
-=======
-
-                solution = newDocument.Project.Solution;
->>>>>>> f3864e9d
-            }
-
+            }
         }
 
         private async Task<bool> ShouldBeProcessedAsync(Document document)
